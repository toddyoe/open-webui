--- conflicted
+++ resolved
@@ -359,14 +359,10 @@
 ):
     idx = 0
     payload = {**form_data}
-<<<<<<< HEAD
-    payload.pop("metadata", None)
-=======
-
+    
     if "metadata" in payload:
         del payload["metadata"]
->>>>>>> 3715994c
-
+        
     model_id = form_data.get("model")
     model_info = Models.get_model_by_id(model_id)
 
